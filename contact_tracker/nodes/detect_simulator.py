#!/usr/bin/env python

# Generates simulated Detect messages for initial testing of tracker.py

# Author: Rachel White
# University of New Hampshire
# Date last modified: 03/20/2020

import rospy
import argparse
import sys
from numpy import nan
from numpy.random import randn
import numpy as np
import matplotlib.pyplot as plt

from marine_msgs.msg import Detect


class DetectSimulator():

    def __init__(self, args):

        self.x_pos = args.xpos
        self.y_pos = args.ypos
        self.speed = args.speed
        self.dt = 1
        self.direction = args.direction
        self.return_enabled = args.return_enabled
        self.niter = 1
        self.step = 1
        self.name = args.name
        self.xs = []
        self.ys = []


    def plot_course(self, output_path):
        """
        Plot the track that the Detect messages followed.
        For debugging purposes mainly.

        Keyword arguments:
        output_path -- path to save the plot produced
        """

        plt.plot(self.xs, self.ys, color='b')
        plt.xlabel('x position')
        plt.ylabel('y position')
        minx = np.min(np.array(self.xs))
        maxx = np.max(np.array(self.xs))
        miny = np.min(np.array(self.ys))
        maxy = np.max(np.array(self.ys))
        plt.xlim(minx - 20, maxx + 20)
        plt.ylim(miny - 20, maxy + 20)
        plt.grid(True)
        plt.savefig(output_path + '.png')
        plt.close()

    def move(self):
        """
        Move the object in the direction specified by the user
        from the command line.
        """
        
        print ("Move Direction: %s" % self.direction)


        if self.direction == 'n':
            self.x_vel = randn()
            self.y_vel = self.speed + 0.5 * randn()

        elif self.direction == 's':
            self.x_vel = randn()
            self.y_vel = -self.speed + 0.5 *randn()

        elif self.direction == 'e':
            self.x_vel = self.speed + 0.5 *randn()
            self.y_vel = randn()

        elif self.direction == 'w':
            self.x_vel = -self.speed + 0.5 *randn()
            self.y_vel = randn()

        if self.direction == 'ne':
            self.x_vel = self.speed / np.sqrt(2) + 0.5 * randn()
            self.y_vel = self.speed / np.sqrt(2) + 0.5 * randn()

        elif self.direction == 'nw':
            self.x_vel = -self.speed / np.sqrt(2) + 0.5 *randn()
            self.y_vel = self.speed / np.sqrt(2) + 0.5 * randn()

        elif self.direction == 'se':
            self.x_vel = self.speed / np.sqrt(2) + 0.5 * randn()
            self.y_vel = -self.speed / np.sqrt(2) + 0.5 * randn()

        elif self.direction == 'sw':
            self.x_vel = -self.speed / np.sqrt(2) + 0.5 * randn()
            self.y_vel = -self.speed / np.sqrt(2) + 0.5 * randn()
        
        elif self.direction == 'nne':
            self.x_vel = self.speed * np.cos(67.5*np.pi/180.) + 0.5 * randn()
            self.y_vel = self.speed * np.sin(67.5*np.pi/180.) + 0.5 * randn()
        
        elif self.direction == 'ene':
            self.x_vel = self.speed * np.cos(22.5*np.pi/180.) + 0.5 * randn()
            self.y_vel = self.speed * np.sin(22.5*np.pi/180.) + 0.5 * randn()
        
        elif self.direction == 'ese':
            self.x_vel = self.speed * np.cos(337.5*np.pi/180.) + 0.5 * randn()
            self.y_vel = self.speed * np.sin(337.5*np.pi/180.) + 0.5 * randn()

        elif self.direction == 'sse':
            self.x_vel = self.speed * np.cos(292.5*np.pi/180.) + 0.5 * randn()
            self.y_vel = self.speed * np.sin(292.5*np.pi/180.) + 0.5 * randn()

        elif self.direction == 'ssw':
            self.x_vel = self.speed * np.cos(247.5*np.pi/180.) + 0.5 * randn()
            self.y_vel = self.speed * np.sin(247.5*np.pi/180.) + 0.5 * randn()

        elif self.direction == 'wsw':
            self.x_vel = self.speed * np.cos(202.5*np.pi/180.) + 0.5 * randn()
            self.y_vel = self.speed * np.sin(202.5*np.pi/180.) + 0.5 * randn()

        elif self.direction == 'wnw':
            self.x_vel = self.speed * np.cos(157.5*np.pi/180.) + 0.5 * randn()
            self.y_vel = self.speed * np.sin(157.5*np.pi/180.) + 0.5 * randn()

        elif self.direction == 'nnw':
            self.x_vel = self.speed * np.cos(112.5*np.pi/180.) + 0.5 * randn()
            self.y_vel = self.speed * np.sin(112.5*np.pi/180.) + 0.5 * randn()


        self.x_pos += self.x_vel * self.dt
        self.y_pos += self.y_vel * self.dt


        self.xs.append(self.x_pos)
        self.ys.append(self.y_pos)


    def slow_turn_right(self):
        
        print("Slow Turn Right.")
   
        if self.direction == 'n':
            self.direction = 'nnw'

        elif self.direction == 'nnw':
            self.direction = 'nw'

        elif self.direction == 'nw':
            self.direction = 'wnw'

        elif self.direction == 'wnw':
            self.direction = 'w'

        elif self.direction == 'w':
            self.direction = 'wsw'
            
        elif self.direction == 'wsw':
            self.direction = 'sw'

        elif self.direction == 'sw':
            self.direction = 'ssw'

        elif self.direction == 'ssw':
            self.direction = 's'

        elif self.direction == 's':
            self.direction = 'sse'

        elif self.direction == 'sse':
            self.direction = 'se'

        elif self.direction == 'se':
            self.direction = 'ese'

        elif self.direction == 'ese':
            self.direction = 'e'

        elif self.direction == 'e':
            self.direction = 'ene'

        elif self.direction == 'ene':
            self.direction = 'ne'

        elif self.direction == 'ne':
            self.direction = 'nne'

        elif self.direction == 'nne':
            self.direction = 'n'
            
        self.x_pos += self.x_vel * self.dt 
        self.y_pos += self.y_vel * self.dt


        self.xs.append(self.x_pos)
        self.ys.append(self.y_pos)

    def slow_turn_left(self):

        print("Slow Turn Left.")

        
        if self.direction == 'n':
            self.direction = 'nne'

        elif self.direction == 'nne':
            self.direction = 'ne'

        elif self.direction == 'ne':
            self.direction = 'ene'

        elif self.direction == 'ene':
            self.direction = 'e'

        elif self.direction == 'e':
            self.direction = 'ese'
            
        elif self.direction == 'ese':
            self.direction = 'se'

        elif self.direction == 'se':
            self.direction = 'sse'

        elif self.direction == 'sse':
            self.direction = 's'

        elif self.direction == 's':
            self.direction = 'ssw'

        elif self.direction == 'ssw':
            self.direction = 'sw'

        elif self.direction == 'sw':
            self.direction = 'wsw'

        elif self.direction == 'wsw':
            self.direction = 'w'

        elif self.direction == 'w':
            self.direction = 'wnw'

        elif self.direction == 'wnw':
            self.direction = 'nw'

        elif self.direction == 'nw':
            self.direction = 'nnw'

        elif self.direction == 'nnw':
            self.direction = 'n'

        self.x_pos += self.x_vel * self.dt 
        self.y_pos += self.y_vel * self.dt


        self.xs.append(self.x_pos)
        self.ys.append(self.y_pos) 
        
    
    
    def turn_right(self):
        """
        Turn the object 90 degrees clockwise from its
        initial direction.
        """
        
        if self.direction == 'n':
            self.direction = 'e'

        elif self.direction == 's':
            self.direction = 'w'

        elif self.direction == 'e':
            self.direction = 's'

        elif self.direction == 'w':
            self.direction = 'n'

        if self.direction == 'ne':
            self.direction = 'se'

        elif self.direction == 'nw':
            self.direction = 'ne'

        elif self.direction == 'se':
            self.direction = 'sw'

        elif self.direction == 'sw':
            self.direction = 'nw'

    def turn_left(self):
        """
        Turn the object 90 degrees clockwise from its
        initial direction.
        """
        print("Turning left.")
        if self.direction == 'n':
            self.direction = 'w'

        elif self.direction == 's':
            self.direction = 'e'

        elif self.direction == 'e':
            self.direction = 'n'

        elif self.direction == 'w':
            self.direction = 's'

        if self.direction == 'ne':
            self.direction = 'nw'

        elif self.direction == 'nw':
            self.direction = 'sw'

        elif self.direction == 'se':
            self.direction = 'ne'

        elif self.direction == 'sw':
            self.direction = 'se'

    def run(self):
<<<<<<< HEAD
        
        self.pub = rospy.Publisher('/detects', Detect, queue_size=1)
        
        self.slow_turn_blinker = 'off' # allows 90 deg turns spaced over 2 interations.
        
=======

        self.pub_detects = rospy.Publisher('/detects', Detect, queue_size=1)

>>>>>>> 19be280d
        while self.niter < 500 and not rospy.is_shutdown():
            self.dt = 1
            d = rospy.Duration(self.dt)
            msg = Detect()
            msg.header.stamp = rospy.get_rostime()
            coin_flip = 1
            msg.sensor_id = self.name
            msg.header.frame_id = "map"
            msg.pose.covariance = [3., 0., nan, nan, nan, nan,
                                   0., 3., nan, nan, nan, nan,
                                   nan, nan, nan, nan, nan, nan,
                                   nan, nan, nan, nan, nan, nan,
                                   nan, nan, nan, nan, nan, nan,
                                   nan, nan, nan, nan, nan, nan]
            msg.twist.covariance = [1.0, 0., nan, nan, nan, nan,
                                   0., 1.0, nan, nan, nan, nan,
                                   nan, nan, nan, nan, nan, nan,
                                   nan, nan, nan, nan, nan, nan,
                                   nan, nan, nan, nan, nan, nan,
                                   nan, nan, nan, nan, nan, nan]
            
            # Generate message with position and velocity
            if coin_flip > 0:
                if self.direction != 'none':
                    self.move()
<<<<<<< HEAD
                 
                # This mess allows the simulator to execute 45 degree turns 
                # in 2 22.5 degree steps to slow the turn rate and (hopefully)
                # make more realistically moving targets. 
                if self.slow_turn_blinker == 'right':
                    self.slow_turn_right()
                    self.slow_turn_blinker = 'off'                    

                if self.slow_turn_blinker == 'left':
                    self.slow_turn_left()
                    self.slow_turn_blinker = 'off'
                    
=======

>>>>>>> 19be280d
                if self.niter % 30 == 0:

                    if np.random.randn() >= 0 and self.slow_turn_blinker == 'off':                    
                        self.slow_turn_blinker = 'right'
                        self.slow_turn_right()
                    elif self.slow_turn_blinker == 'off':
                        self.slow_turn_blinker = 'left'
                        self.slow_turn_left()
                    
                    '''
                    if np.random.randn() >= 0.:
                        self.turn_right()
                    else:
                        self.turn_left()
                    '''

                msg.pose.pose.position.x = self.x_pos
                msg.pose.pose.position.y = self.y_pos
                msg.twist.twist.linear.x = self.x_vel
                msg.twist.twist.linear.y = self.y_vel

                print("%d, %i,: Msg: [x:%0.3f, y:%0.3f, vx: %0.3f, vy: %0.3f]" %
                      (self.niter, msg.header.stamp.secs,
                       msg.pose.pose.position.x,
                       msg.pose.pose.position.y,
                       msg.twist.twist.linear.x,
                       msg.twist.twist.linear.y))
            
            # Generate message with position and not velocity
            elif coin_flip < 0 and coin_flip >= -1:
                if self.direction != 'none':
                    self.move()

                if self.niter % 100 == 0:
                    self.turn()

                msg.twist.twist.linear.x = float('nan')
                msg.twist.twist.linear.y = float('nan')

            # Generate message with velocity and not position
            elif coin_flip == 0:
                msg.pose.pose.position.x = float('nan')
                msg.pose.pose.position.y = float('nan')
                msg.twist.twist.linear.x = self.x_vel + randn()
                msg.twist.twist.linear.y = self.x_vel + randn()


            ######################
            # 2) Publish message #
            ######################
            self.niter += 1
            if self.return_enabled:
                raw_input()

            self.pub_detects.publish(msg)
            rospy.sleep(d)


def main():

    arg_parser = argparse.ArgumentParser(description='Send fake Detect data to the tracker node for testing purposes.')
    arg_parser.add_argument('-xpos', type=float, help='initial x position of the object')
    arg_parser.add_argument('-ypos', type=float, help='initial y position of the object')
    arg_parser.add_argument('-speed', type=float, help='nominal speed of the object')
    arg_parser.add_argument('-direction', type=str, choices=['n', 's', 'e', 'w', 'nw', 'ne', 'se', 'sw', 'none'], help='direction the simulated object should move')
    arg_parser.add_argument('-return_enabled', type=bool, help='generate Detect message only when the return key is pressed')
    arg_parser.add_argument('-show_plot', type=bool, help='plot the course the simulation followed')
    arg_parser.add_argument('-o', type=str, help='path to save the plot produced, default: tracker_plot, current working directory', default='sim_plot')
    arg_parser.add_argument('-name', type=str, help='identifier for this node')
    args = arg_parser.parse_args(rospy.myargv()[1:])

    rospy.init_node('detect_simulator')

    rospy.loginfo('Initializing the simulation')
    simulation = DetectSimulator(args)
    rospy.loginfo('Simulation was successfully initialized')
    rospy.loginfo('Beginning to run the simulation')
    simulation.run()
    rospy.loginfo('Simulation was successfully run')

    if args.show_plot == True:
        rospy.loginfo('Plotting the course of the simulation')
        simulation.plot_course(args.o)


if __name__=='__main__':
    main()<|MERGE_RESOLUTION|>--- conflicted
+++ resolved
@@ -24,7 +24,7 @@
         self.x_pos = args.xpos
         self.y_pos = args.ypos
         self.speed = args.speed
-        self.dt = 1
+        self.pub = 1
         self.direction = args.direction
         self.return_enabled = args.return_enabled
         self.niter = 1
@@ -320,17 +320,12 @@
             self.direction = 'se'
 
     def run(self):
-<<<<<<< HEAD
-        
-        self.pub = rospy.Publisher('/detects', Detect, queue_size=1)
+        
+        self.pub_detects = rospy.Publisher('/detects', Detect, queue_size=1)
         
         self.slow_turn_blinker = 'off' # allows 90 deg turns spaced over 2 interations.
         
-=======
-
-        self.pub_detects = rospy.Publisher('/detects', Detect, queue_size=1)
-
->>>>>>> 19be280d
+
         while self.niter < 500 and not rospy.is_shutdown():
             self.dt = 1
             d = rospy.Duration(self.dt)
@@ -356,7 +351,6 @@
             if coin_flip > 0:
                 if self.direction != 'none':
                     self.move()
-<<<<<<< HEAD
                  
                 # This mess allows the simulator to execute 45 degree turns 
                 # in 2 22.5 degree steps to slow the turn rate and (hopefully)
@@ -369,9 +363,7 @@
                     self.slow_turn_left()
                     self.slow_turn_blinker = 'off'
                     
-=======
-
->>>>>>> 19be280d
+
                 if self.niter % 30 == 0:
 
                     if np.random.randn() >= 0 and self.slow_turn_blinker == 'off':                    
