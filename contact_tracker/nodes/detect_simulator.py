--- conflicted
+++ resolved
@@ -18,9 +18,9 @@
 
 
 class DetectSimulator():
-    
+
     def __init__(self, args):
-        
+
         self.x_pos = args.xpos
         self.y_pos = args.ypos
         self.speed = args.speed
@@ -29,8 +29,8 @@
         self.dt = 1
         self.direction = args.direction
         self.return_enabled = args.return_enabled
-        self.niter = 1 
-        self.step = 1 
+        self.niter = 1
+        self.step = 1
         self.name = args.name
         self.xs = []
         self.ys = []
@@ -44,7 +44,7 @@
         Keyword arguments:
         output_path -- path to save the plot produced
         """
-        
+
         plt.plot(self.xs, self.ys, color='b')
         plt.xlabel('x position')
         plt.ylabel('y position')
@@ -60,142 +60,117 @@
 
     def move(self):
         """
-        Move the object in the direction specified by the user 
+        Move the object in the direction specified by the user
         from the command line.
         """
 
         if self.direction == 'n':
             self.x_vel = randn()
             self.y_vel = self.speed + 0.5 * randn()
-            
+
         elif self.direction == 's':
             self.x_vel = randn()
             self.y_vel = -self.speed + 0.5 *randn()
-            
+
         elif self.direction == 'e':
             self.x_vel = self.speed + 0.5 *randn()
             self.y_vel = randn()
-  
+
         elif self.direction == 'w':
             self.x_vel = -self.speed + 0.5 *randn()
             self.y_vel = randn()
-        
+
         if self.direction == 'ne':
             self.x_vel = self.speed / np.sqrt(2) + 0.5 * randn()
             self.y_vel = self.speed / np.sqrt(2) + 0.5 * randn()
- 
+
         elif self.direction == 'nw':
             self.x_vel = -self.speed / np.sqrt(2) + 0.5 *randn()
             self.y_vel = self.speed / np.sqrt(2) + 0.5 * randn()
-             
+
         elif self.direction == 'se':
             self.x_vel = self.speed / np.sqrt(2) + 0.5 * randn()
             self.y_vel = -self.speed / np.sqrt(2) + 0.5 * randn()
-  
+
         elif self.direction == 'sw':
             self.x_vel = -self.speed / np.sqrt(2) + 0.5 * randn()
             self.y_vel = -self.speed / np.sqrt(2) + 0.5 * randn()
 
-        self.x_pos += self.x_vel * self.dt 
+        self.x_pos += self.x_vel * self.dt
         self.y_pos += self.y_vel * self.dt
 
 
         self.xs.append(self.x_pos)
         self.ys.append(self.y_pos)
-         
+
 
     def turn_right(self):
         """
-        Turn the object 90 degrees clockwise from its 
+        Turn the object 90 degrees clockwise from its
         initial direction.
         """
         print("Turning right.")
         if self.direction == 'n':
             self.direction = 'e'
- 
+
         elif self.direction == 's':
             self.direction = 'w'
-             
+
         elif self.direction == 'e':
             self.direction = 's'
-  
+
         elif self.direction == 'w':
             self.direction = 'n'
- 
+
         if self.direction == 'ne':
             self.direction = 'se'
 
         elif self.direction == 'nw':
             self.direction = 'ne'
-             
+
         elif self.direction == 'se':
             self.direction = 'sw'
-  
+
         elif self.direction == 'sw':
             self.direction = 'nw'
- 
+
     def turn_left(self):
         """
-        Turn the object 90 degrees clockwise from its 
+        Turn the object 90 degrees clockwise from its
         initial direction.
         """
         print("Turning left.")
         if self.direction == 'n':
             self.direction = 'w'
- 
+
         elif self.direction == 's':
             self.direction = 'e'
-             
+
         elif self.direction == 'e':
             self.direction = 'n'
-  
+
         elif self.direction == 'w':
             self.direction = 's'
- 
+
         if self.direction == 'ne':
             self.direction = 'nw'
 
         elif self.direction == 'nw':
             self.direction = 'sw'
-             
+
         elif self.direction == 'se':
             self.direction = 'ne'
-  
+
         elif self.direction == 'sw':
             self.direction = 'se'
 
     def run(self):
-        
+
         self.pub_detects = rospy.Publisher('/detects', Detect, queue_size=1)
-        
+
         while self.niter < 500 and not rospy.is_shutdown():
-<<<<<<< HEAD
-            d = rospy.Duration(1)
-            coin_flip = 1
-            
-            #####################################
-            # Set fields for the Detect message #
-            #####################################
-            detect_msg = Detect()
-            detect_msg.header.stamp = rospy.get_rostime()
-            detect_msg.sensor_id = self.name
-            detect_msg.header.frame_id = "map"
-            detect_msg.pose.covariance = [10., 0., nan, nan, nan, nan,
-                                          0., 10., nan, nan, nan, nan,
-                                          nan, nan, nan, nan, nan, nan,
-                                          nan, nan, nan, nan, nan, nan,
-                                          nan, nan, nan, nan, nan, nan,
-                                          nan, nan, nan, nan, nan, nan]
-            detect_msg.twist.covariance = [1.0, 0., nan, nan, nan, nan,
-                                           0., 1.0, nan, nan, nan, nan,
-                                           nan, nan, nan, nan, nan, nan,
-                                           nan, nan, nan, nan, nan, nan,
-                                           nan, nan, nan, nan, nan, nan,
-                                           nan, nan, nan, nan, nan, nan]
-            
-=======
             self.dt = 1
-            d = rospy.Duration(self.dt)            
+            d = rospy.Duration(self.dt)
             msg = Detect()
             msg.header.stamp = rospy.get_rostime()
             coin_flip = 1
@@ -213,27 +188,18 @@
                                    nan, nan, nan, nan, nan, nan,
                                    nan, nan, nan, nan, nan, nan,
                                    nan, nan, nan, nan, nan, nan]
->>>>>>> 8419f429
             # Generate message with position and velocity
-            if coin_flip > 0:    
+            if coin_flip > 0:
                 if self.direction != 'none':
                     self.move()
-                 
+
                 if self.niter % 30 == 0:
                     if np.random.randn() >= 0.:
                         self.turn_right()
                     else:
                         self.turn_left()
 
-<<<<<<< HEAD
-                detect_msg.pose.pose.position.x = self.x_pos 
-                detect_msg.pose.pose.position.y = self.y_pos 
-                detect_msg.twist.twist.linear.x = 1.0
-                detect_msg.twist.twist.linear.y = 1.0
-                print("msg(x,y): ", detect_msg.pose.pose.position.x, detect_msg.pose.pose.position.y)
-            
-=======
-                msg.pose.pose.position.x = self.x_pos 
+                msg.pose.pose.position.x = self.x_pos
                 msg.pose.pose.position.y = self.y_pos
                 # These statements make no sense unless you only go ne.
                 # Fixed the by recoding move()
@@ -241,47 +207,46 @@
                 # msg.twist.twist.linear.y = 1.0
                 msg.twist.twist.linear.x = self.x_vel
                 msg.twist.twist.linear.y = self.y_vel
-                
+
                 #print(self.niter, msg.header.stamp, ': Generating message with position and velocity: ', msg.pose.pose.position.x, msg.pose.pose.position.y)
-                print("%d, %i,: Msg: [x:%0.3f, y:%0.3f, vx: %0.3f, vy: %0.3f]" % 
+                print("%d, %i,: Msg: [x:%0.3f, y:%0.3f, vx: %0.3f, vy: %0.3f]" %
                       (self.niter, msg.header.stamp.secs,
                        msg.pose.pose.position.x,
                        msg.pose.pose.position.y,
                        msg.twist.twist.linear.x,
                        msg.twist.twist.linear.y))
->>>>>>> 8419f429
             # Generate message with position and not velocity
-            elif coin_flip < 0 and coin_flip >= -1: 
+            elif coin_flip < 0 and coin_flip >= -1:
                 if self.direction != 'none':
                     self.move()
-                
+
                 if self.niter % 100 == 0:
                     self.turn()
 
-                detect_msg.twist.twist.linear.x = float('nan') 
+                detect_msg.twist.twist.linear.x = float('nan')
                 detect_msg.twist.twist.linear.y = float('nan')
 
             # Generate message with velocity and not position
             elif coin_flip == 0:
-                detect_msg.pose.pose.position.x = float('nan') 
-                detect_msg.pose.pose.position.y = float('nan') 
-                detect_msg.twist.twist.linear.x = self.x_vel + randn() 
-                detect_msg.twist.twist.linear.y = self.x_vel + randn() 
-            
-
-            ######################          
+                detect_msg.pose.pose.position.x = float('nan')
+                detect_msg.pose.pose.position.y = float('nan')
+                detect_msg.twist.twist.linear.x = self.x_vel + randn()
+                detect_msg.twist.twist.linear.y = self.x_vel + randn()
+
+
+            ######################
             # 2) Publish message #
             ######################
             self.niter += 1
             if self.return_enabled:
                 raw_input()
-            
+
             self.pub_detects.publish(detect_msg)
             rospy.sleep(d)
 
 
 def main():
-    
+
     arg_parser = argparse.ArgumentParser(description='Send fake Detect data to the tracker node for testing purposes.')
     arg_parser.add_argument('-xpos', type=float, help='initial x position of the object')
     arg_parser.add_argument('-ypos', type=float, help='initial y position of the object')
@@ -316,4 +281,4 @@
 
 
 if __name__=='__main__':
-    main()
+    main()